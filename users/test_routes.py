--- conflicted
+++ resolved
@@ -71,8 +71,8 @@
 
     def setUp(self):
         """Set up test client and seed mock DB for testing."""
-        app.app.config["COLLECTION"] = mongomock.MongoClient().db.collection
-        app.app.config["TESTING"] = True  # propagate exceptions to test client
+        app.app.config['COLLECTION'] = mongomock.MongoClient().db.collection
+        app.app.config['TESTING'] = True  # propagate exceptions to test client
         self.client = app.app.test_client()
         # Patch google.oauth2.id_token
         patcher = mock.patch('app.id_token')
@@ -93,7 +93,7 @@
         """Simulate extracting a valid token."""
         self.verify_oauth2_token.return_value = IDINFO_VALID
         result = self.client.post(
-            "/v1/authenticate", data=DUMMY_GAUTH_REQUEST_DATA)
+            '/v1/authenticate', data=DUMMY_GAUTH_REQUEST_DATA)
         response_body = json.loads(result.data)
         self.assert_equal_idinfos(response_body, IDINFO_VALID)
         self.assertEqual(result.status_code, 201)
@@ -102,26 +102,26 @@
         """User object missing name, perhaps from lack of permissions."""
         self.verify_oauth2_token.return_value = IDINFO_MISSING_NAME
         result = self.client.post(
-            "/v1/authenticate", data=DUMMY_GAUTH_REQUEST_DATA)
+            '/v1/authenticate', data=DUMMY_GAUTH_REQUEST_DATA)
         response_body = result.data.decode()
-        self.assertIn("Error", response_body)
+        self.assertIn('Error', response_body)
         self.assertEqual(result.status_code, 400)
 
     def test_no_authentication_token(self):
         """No token provided."""
         result = self.client.post(
-            "/v1/authenticate")
+            '/v1/authenticate')
         response_body = result.data.decode()
-        self.assertIn("Error", response_body)
+        self.assertIn('Error', response_body)
         self.assertEqual(result.status_code, 400)
 
     def test_bad_issuer(self):
         """Bad token issuer(not Google Accounts)."""
         self.verify_oauth2_token.return_value = IDINFO_INVALID_ISSUER
         result = self.client.post(
-            "/v1/authenticate", data=DUMMY_GAUTH_REQUEST_DATA)
+            '/v1/authenticate', data=DUMMY_GAUTH_REQUEST_DATA)
         response_body = result.data.decode()
-        self.assertIn("Error", response_body)
+        self.assertIn('Error', response_body)
         self.assertEqual(result.status_code, 400)
 
     def test_authentication_failed(self):
@@ -131,11 +131,11 @@
         client ID does not match that of the server, or the token is
         otherwise invalid.
         """
-        self.verify_oauth2_token.side_effect = ValueError("Bad token.")
-        result = self.client.post(
-            "/v1/authenticate", data=DUMMY_GAUTH_REQUEST_DATA)
+        self.verify_oauth2_token.side_effect = ValueError('Bad token.')
+        result = self.client.post(
+            '/v1/authenticate', data=DUMMY_GAUTH_REQUEST_DATA)
         response_body = result.data.decode()
-        self.assertIn("Error", response_body)
+        self.assertIn('Error', response_body)
         self.assertEqual(result.status_code, 400)
 
 
@@ -319,81 +319,5 @@
         self.assertEqual(result.status_code, 400)
 
 
-<<<<<<< HEAD
-=======
-class TestAuthenticateUser(unittest.TestCase):
-    """Test authenticate user endpoint POST /v1/authenticate."""
-
-    def setUp(self):
-        """Set up test client and seed mock DB for testing."""
-        app.app.config['COLLECTION'] = mongomock.MongoClient().db.collection
-        app.app.config['TESTING'] = True  # propagate exceptions to test client
-        self.client = app.app.test_client()
-        # Patch google.oauth2.id_token
-        patcher = mock.patch('app.id_token')
-        self.verify_oauth2_token = patcher.start().verify_oauth2_token
-        self.addCleanup(patcher.stop)
-
-    def assert_equal_idinfos(self, response, fake):
-        """Asserts if the 2 idinfo objects are the same.
-
-        Based on the 'sub'/'user_id' and 'name' attributes.
-        Note: 'sub' in the fake corresponds to 'user_id' in the real
-        object from the response.
-        """
-        self.assertEqual(response['user_id'], fake['sub'])
-        self.assertEqual(response['name'], fake['name'])
-
-    def test_valid_token(self):
-        """Simulate extracting a valid token."""
-        self.verify_oauth2_token.return_value = IDINFO_VALID
-        result = self.client.post(
-            '/v1/authenticate', data=DUMMY_GAUTH_REQUEST_DATA)
-        response_body = json.loads(result.data)
-        self.assert_equal_idinfos(response_body, IDINFO_VALID)
-        self.assertEqual(result.status_code, 201)
-
-    def test_missing_name(self):
-        """User object missing name, perhaps from lack of permissions."""
-        self.verify_oauth2_token.return_value = IDINFO_MISSING_NAME
-        result = self.client.post(
-            '/v1/authenticate', data=DUMMY_GAUTH_REQUEST_DATA)
-        response_body = result.data.decode()
-        self.assertIn('Error', response_body)
-        self.assertEqual(result.status_code, 400)
-
-    def test_no_authentication_token(self):
-        """No token provided."""
-        result = self.client.post(
-            '/v1/authenticate')
-        response_body = result.data.decode()
-        self.assertIn('Error', response_body)
-        self.assertEqual(result.status_code, 400)
-
-    def test_bad_issuer(self):
-        """Bad token issuer(not Google Accounts)."""
-        self.verify_oauth2_token.return_value = IDINFO_INVALID_ISSUER
-        result = self.client.post(
-            '/v1/authenticate', data=DUMMY_GAUTH_REQUEST_DATA)
-        response_body = result.data.decode()
-        self.assertIn('Error', response_body)
-        self.assertEqual(result.status_code, 400)
-
-    def test_authentication_failed(self):
-        """Authentication failed due to invalid token.
-
-        This might occur when the token has expired, it's Google OAuth
-        client ID does not match that of the server, or the token is
-        otherwise invalid.
-        """
-        self.verify_oauth2_token.side_effect = ValueError('Bad token.')
-        result = self.client.post(
-            '/v1/authenticate', data=DUMMY_GAUTH_REQUEST_DATA)
-        response_body = result.data.decode()
-        self.assertIn('Error', response_body)
-        self.assertEqual(result.status_code, 400)
-
-
->>>>>>> f18c6b6e
 if __name__ == '__main__':
     unittest.main()