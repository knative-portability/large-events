"""Copyright 2019 The Knative Authors

Licensed under the Apache License, Version 2.0 (the "License");
you may not use this file except in compliance with the License.
You may obtain a copy of the License at

    http://www.apache.org/licenses/LICENSE-2.0

Unless required by applicable law or agreed to in writing, software
distributed under the License is distributed on an "AS IS" BASIS,
WITHOUT WARRANTIES OR CONDITIONS OF ANY KIND, either express or implied.
See the License for the specific language governing permissions and
limitations under the License.
"""

import unittest
import app
from unittest.mock import patch


class TestServe(unittest.TestCase):
<<<<<<< HEAD
    def test_get_auth(self):
        # TODO: test authorization retrieval
        pass
=======
    @patch('app.requests')
    def test_auth_json(self, mock_post):
        """Checks if users service returns a correctly formatted object.

        A dictionary with a boolean 'edit_access' field should be received.
        """

        response = app.get_user_info('example_user')
        # valid_response = (response['edit_access'] is True or
        #                   response['edit_access'] is False)
        # self.assertTrue(valid_response)
        expected_content = mock_post.get.return_value

    def test_edit_access(self):
        """Tests if edit access is correctly retrieved from a user dict."""
        has_access = {'edit_access': True}
        no_access = {'edit_access': False}
        self.assertTrue(app.has_edit_access(has_access))
        self.assertFalse(app.has_edit_access(no_access))
>>>>>>> 0fe092b0


if __name__ == '__main__':
    unittest.main()<|MERGE_RESOLUTION|>--- conflicted
+++ resolved
@@ -19,11 +19,6 @@
 
 
 class TestServe(unittest.TestCase):
-<<<<<<< HEAD
-    def test_get_auth(self):
-        # TODO: test authorization retrieval
-        pass
-=======
     @patch('app.requests')
     def test_auth_json(self, mock_post):
         """Checks if users service returns a correctly formatted object.
@@ -43,7 +38,6 @@
         no_access = {'edit_access': False}
         self.assertTrue(app.has_edit_access(has_access))
         self.assertFalse(app.has_edit_access(no_access))
->>>>>>> 0fe092b0
 
 
 if __name__ == '__main__':
