--- conflicted
+++ resolved
@@ -13,16 +13,11 @@
 limitations under the License.
 """
 
+import json
 import unittest
-<<<<<<< HEAD
 from unittest import mock
 import requests_mock
 import flask
-=======
-from unittest.mock import patch
-import json
-import requests_mock
->>>>>>> c63a025f
 import app
 
 AUTHORIZED_RESPONSE_JSON = {"edit_access": True}
