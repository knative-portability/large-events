--- conflicted
+++ resolved
@@ -38,17 +38,12 @@
 <body>
     <div class="topnav">
         <div id="nav_left">
-<<<<<<< HEAD
-            <a class="{% block home_tab_active %}{% endblock %} navtab navbtn" href='/v1/'>Home</a>
-            <a class="{% block events_tab_active %}{% endblock %} navtab navbtn" href='/v1/events'>Events</a>
+            <a class="{% block home_tab_active %}{% endblock %} navtab navbtn" href="/v1/">Home</a>
+            <a class="{% block events_tab_active %}{% endblock %} navtab navbtn" href="/v1/events">Events</a>
             <form class="search_box" action="/v1/search_event" method="post">
                 <input type="text" placeholder="Search events by name.." name="event_name">
                 <button type="submit"><i class="material-icons">search</i></button>
             </form>
-=======
-            <a class="{% block home_tab_active %}{% endblock %} navtab navbtn" href="/v1/">Home</a>
-            <a class="{% block events_tab_active %}{% endblock %} navtab navbtn" href="/v1/events">Events</a>
->>>>>>> 5a6b1d99
         </div>
         <div id="user_nav">
             {% block login_buttons %}
