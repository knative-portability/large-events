--- conflicted
+++ resolved
@@ -43,7 +43,37 @@
 
 {% block content %}
 
-<<<<<<< HEAD
+    <div class="content_box form">
+    <h2>Create New Post</h2>
+    <form action="/v1/add_post" method="post" enctype="multipart/form-data">
+        <div>
+            <label for="event_id">Event ID:</label>
+            <select id="event_id" name="event_id">
+                {% for event in events %}
+                    <option value="{{ event._id['$oid'] }}">{{ event._id["$oid"] }} - {{ event.name }}</option>
+                {% endfor %}
+            </select>
+        </div>
+        <div>
+            <label for="text">Text:</label>
+            <textarea type="text" rows="5" cols="60" id="text" name="text" placeholder="Enter your post here."></textarea>
+        </div>
+        <div>
+            <label for="images">Images:</label>
+            <input type="file" name="images" multiple>
+        </div>
+        <div class="button">
+            {% if session["gauth_token"] %}
+            <button type="submit">Post</button>
+            {% else %}
+            <button type="submit" disabled style="background-color: grey;">Sign in before posting</button>
+            {% endif %}
+        </div>
+    </form>
+    </div>
+
+    <hr class="form_divider">
+
     {% if sub_event %}
     <h2>Past Posts for Event {{ sub_event }}</h2>
     {% else %}
@@ -76,7 +106,7 @@
         {% endif %}
 
         {% if post.author_id == session["user_id"] %}
-            <a href="#" onClick="deletePost('{{ post._id['$oid'] }}');">Delete</a>
+            <a href onClick="deletePost('{{ post._id['$oid'] }}');" class="delete_button">Delete Post</a>
         {% endif %}
       </div>
     {% endfor %}
@@ -85,62 +115,4 @@
     <p>No posts found</p>
     {% endif %}
 
-    <hr class="form_divider">
-
-=======
->>>>>>> 6b9d2b02
-    <div class="content_box form">
-    <h2>Create New Post</h2>
-    <form action="/v1/add_post" method="post" enctype="multipart/form-data">
-        <div>
-            <label for="event_id">Event ID:</label>
-            <select id="event_id" name="event_id">
-                {% for event in events %}
-                    <option value="{{ event._id['$oid'] }}">{{ event._id["$oid"] }} - {{ event.name }}</option>
-                {% endfor %}
-            </select>
-        </div>
-        <div>
-            <label for="text">Text:</label>
-            <textarea type="text" rows="5" cols="60" id="text" name="text" placeholder="Enter your post here."></textarea>
-        </div>
-        <div>
-            <label for="images">Images:</label>
-            <input type="file" name="images" multiple>
-        </div>
-        <div class="button">
-            {% if session["gauth_token"] %}
-            <button type="submit">Post</button>
-            {% else %}
-            <button type="submit" disabled style="background-color: grey;">Sign in before posting</button>
-            {% endif %}
-        </div>
-    </form>
-    </div>
-
-    <hr class="form_divider">
-
-    <h2>Past Posts</h2>
-    {% for post in posts|reverse %}
-
-      <div class="content_box">
-        <p>Posted by {{post.author_id}} at {{post.created_at}}</p>
-        <!-- TODO(cmei4444) - link to event info -->
-        <p>Posted in <a href="/v1/query_event?event_id={{ post.event_id }}">event with ID {{ post.event_id }}</a></p>
-
-        {% if post.text %}
-        <p>{{post.text}}</p>
-        {% endif %}
-        {% if post.files %}
-          {% for file in post.files %}
-          <img src="{{ file }}">
-          {% endfor %}
-        {% endif %}
-
-        {% if post.author_id == session["user_id"] %}
-            <a href onClick="deletePost('{{ post._id['$oid'] }}');" class="delete_button">Delete Post</a>
-        {% endif %}
-      </div>
-    {% endfor %}
-
 {% endblock content%}