--- conflicted
+++ resolved
@@ -25,27 +25,10 @@
 
 <h2>Past Posts</h2>
 {% for post in posts %}
-<<<<<<< HEAD
   <div class="content_box">
     <p>Posted by {{post.author_id}} at {{post.created_at}}</p>
 
     <p>For event {{ post.event_id }}</p>
-=======
-<p>Posted by {{post.author_id}} at {{post.created_at}}</p>
-<!-- TODO(cmei4444) - link to event info -->
-<p>For event with ID {{ post.event_id }}</p>
-
-{% if post.text %}
-<p>{{post.text}}</p>
-{% endif %}
-{% if post.files %}
-  {% for file in post.files %}
-  <img src="{{ file }}">
-  {% endfor %}
-{% endif %}
-
-<hr>
->>>>>>> 551b4117
 
     {% if post.text %}
     <p>{{post.text}}</p>
