{% extends "base.html" %}
<!--
Copyright 2019 The Knative Authors

Licensed under the Apache License, Version 2.0 (the "License");
you may not use this file except in compliance with the License.
You may obtain a copy of the License at

    http://www.apache.org/licenses/LICENSE-2.0

Unless required by applicable law or agreed to in writing, software
distributed under the License is distributed on an "AS IS" BASIS,
WITHOUT WARRANTIES OR CONDITIONS OF ANY KIND, either express or implied.
See the License for the specific language governing permissions and
limitations under the License.
-->
{% block head_extra %}
<script>
    // function to allow for deleting a post by ID
    function deletePost(post_id) {
        var xhr = new XMLHttpRequest();
        xhr.open('DELETE', "delete_post/" + post_id);
        xhr.setRequestHeader('Content-Type', 'application/x-www-form-urlencoded');
        xhr.onload = function () {
            if (xhr.status === 204) {
                // post successfully deleted, refresh UI
                window.location.reload();
            } else {
                // deletion unsuccessful
                console.log(`Error: unable to delete post with id ${post_id}`);
            }
        };
        xhr.send();
    }
</script>
{% endblock head_extra %}

{% block home_tab_active %}active{% endblock %}

{% block header %}
    <h1>{% block title %}Event Main Page{% endblock title %}</h1>
{% endblock header %}

{% block content %}

<<<<<<< HEAD
<h2>Past Posts</h2>
{% for post in posts %}

  <div class="content_box">
    <p>Posted by {{post.author_id}} at {{post.created_at}}</p>
    <!-- TODO(cmei4444) - link to event info -->
    <p>For event {{ post.event_id }}</p>
    
    {% if post.text %}
    <p>{{post.text}}</p>
    {% endif %}
    {% if post.files %}
      {% for file in post.files %}
      <img src="{{ file }}">
      {% endfor %}
    {% endif %}
  </div>
{% endfor %}

<hr class="form_divider">

<div class="content_box form">
<h2>Create New Post</h2>
<form action="/v1/add_post" method="post" enctype="multipart/form-data">
    <div>
        <label for="event_id">Event ID:</label>
        <select id="event_id" name="event_id">
            {% for event in events %}
            <!-- TODO (cmei4444) - update field names once other changes are pushed -->
            <option value="{{ event._id['$oid'] }}">{{ event._id['$oid'] }} - {{ event.name }}</option>
            {% endfor %}
        </select>
    </div>
    <div>
        <label for="text">Text:</label>
        <textarea type="text" rows = "5" cols = "60" id="text" name="text" placeholder="Enter your post here."></textarea>
    </div>
    <div>
        <label for="images">Images:</label>
        <input type="file" name="images" multiple>
    </div>
    <div class="button">
        <button type="submit">Post</button>
    </div>
</form>
</div>
=======
    <h2>Past posts</h2>
    {% for post in posts %}
        <p>Posted by {{post.author_id}} at {{post.created_at}}</p>
        <!-- TODO(cmei4444) - link to event info -->
        <p>For event with ID {{ post.event_id }}</p>

        {% if post.text %}
            <p>{{post.text}}</p>
        {% endif %}
        {% if post.files %}
            {% for file in post.files %}
                <img src="{{ file }}">
            {% endfor %}
        {% endif %}

        {% if post.author_id == session["user_id"] %}
            <a href='#' onClick="deletePost('{{ post._id['$oid'] }}');">Delete</a>
        {% endif %}

        <hr>

    {% endfor %}

    <h2>Create New Post</h2>
    <form action="/v1/add_post" method="post" enctype="multipart/form-data">
        <div>
            <label for="event_id">Event ID:</label>
            <select id="event_id" name="event_id">
                {% for event in events %}
                    <!-- TODO (cmei4444) - update field names once other changes are pushed -->
                    <option value="{{ event._id['$oid'] }}">{{ event._id['$oid'] }} - {{ event.name }}</option>
                {% endfor %}
            </select>
        </div>
        <div>
            <label for="text">Text:</label>
            <textarea type="text" rows="5" cols="60" id="text" name="text">
            Enter your post here.
            </textarea>
        </div>
        <div>
            <label for="images">Images:</label>
            <input type="file" name="images" multiple>
        </div>
        <div class="button">
            <button type="submit">Post</button>
        </div>
    </form>
>>>>>>> 99a8c91a

{% endblock content%}<|MERGE_RESOLUTION|>--- conflicted
+++ resolved
@@ -43,93 +43,42 @@
 
 {% block content %}
 
-<<<<<<< HEAD
-<h2>Past Posts</h2>
-{% for post in posts %}
+    <h2>Past Posts</h2>
+    {% for post in posts %}
 
-  <div class="content_box">
-    <p>Posted by {{post.author_id}} at {{post.created_at}}</p>
-    <!-- TODO(cmei4444) - link to event info -->
-    <p>For event {{ post.event_id }}</p>
-    
-    {% if post.text %}
-    <p>{{post.text}}</p>
-    {% endif %}
-    {% if post.files %}
-      {% for file in post.files %}
-      <img src="{{ file }}">
-      {% endfor %}
-    {% endif %}
-  </div>
-{% endfor %}
-
-<hr class="form_divider">
-
-<div class="content_box form">
-<h2>Create New Post</h2>
-<form action="/v1/add_post" method="post" enctype="multipart/form-data">
-    <div>
-        <label for="event_id">Event ID:</label>
-        <select id="event_id" name="event_id">
-            {% for event in events %}
-            <!-- TODO (cmei4444) - update field names once other changes are pushed -->
-            <option value="{{ event._id['$oid'] }}">{{ event._id['$oid'] }} - {{ event.name }}</option>
-            {% endfor %}
-        </select>
-    </div>
-    <div>
-        <label for="text">Text:</label>
-        <textarea type="text" rows = "5" cols = "60" id="text" name="text" placeholder="Enter your post here."></textarea>
-    </div>
-    <div>
-        <label for="images">Images:</label>
-        <input type="file" name="images" multiple>
-    </div>
-    <div class="button">
-        <button type="submit">Post</button>
-    </div>
-</form>
-</div>
-=======
-    <h2>Past posts</h2>
-    {% for post in posts %}
+      <div class="content_box">
         <p>Posted by {{post.author_id}} at {{post.created_at}}</p>
         <!-- TODO(cmei4444) - link to event info -->
-        <p>For event with ID {{ post.event_id }}</p>
+        <p>For event {{ post.event_id }}</p>
 
         {% if post.text %}
-            <p>{{post.text}}</p>
+        <p>{{post.text}}</p>
         {% endif %}
         {% if post.files %}
-            {% for file in post.files %}
-                <img src="{{ file }}">
-            {% endfor %}
+          {% for file in post.files %}
+          <img src="{{ file }}">
+          {% endfor %}
         {% endif %}
-
-        {% if post.author_id == session["user_id"] %}
-            <a href='#' onClick="deletePost('{{ post._id['$oid'] }}');">Delete</a>
-        {% endif %}
-
-        <hr>
-
+      </div>
     {% endfor %}
 
+    <hr class="form_divider">
+
+    <div class="content_box form">
     <h2>Create New Post</h2>
     <form action="/v1/add_post" method="post" enctype="multipart/form-data">
         <div>
             <label for="event_id">Event ID:</label>
             <select id="event_id" name="event_id">
                 {% for event in events %}
-                    <!-- TODO (cmei4444) - update field names once other changes are pushed -->
-                    <option value="{{ event._id['$oid'] }}">{{ event._id['$oid'] }} - {{ event.name }}</option>
+                <!-- TODO (cmei4444) - update field names once other changes are pushed -->
+                <option value="{{ event._id['$oid'] }}">{{ event._id['$oid'] }} - {{ event.name }}</option>
                 {% endfor %}
             </select>
         </div>
         <div>
             <label for="text">Text:</label>
-            <textarea type="text" rows="5" cols="60" id="text" name="text">
-            Enter your post here.
-            </textarea>
+            <textarea type="text" rows="5" cols="60" id="text" name="text" placeholder="Enter your post here."></textarea>
         </div>
         <div>
             <label for="images">Images:</label>
@@ -139,6 +88,6 @@
             <button type="submit">Post</button>
         </div>
     </form>
->>>>>>> 99a8c91a
+    </div>
 
 {% endblock content%}