{% extends "base.html" %}
<!--
Copyright 2019 The Knative Authors

Licensed under the Apache License, Version 2.0 (the "License");
you may not use this file except in compliance with the License.
You may obtain a copy of the License at

    http://www.apache.org/licenses/LICENSE-2.0

Unless required by applicable law or agreed to in writing, software
distributed under the License is distributed on an "AS IS" BASIS,
WITHOUT WARRANTIES OR CONDITIONS OF ANY KIND, either express or implied.
See the License for the specific language governing permissions and
limitations under the License.
-->

{% block home_tab_active %}active{% endblock %}

{% block header %}
    <h1>{% block title %}Event Main Page{% endblock title %}</h1>
{% endblock header %}

{% block content %}

    <h2>Past posts</h2>
    {% for post in posts %}
        <p>Posted by {{post.author_id}} at {{post.created_at}}</p>
        <!-- TODO(cmei4444) - link to event info -->
        <p>For event with ID {{ post.event_id }}</p>

<<<<<<< HEAD
{% if post.text %}
<p>{{post.text}}</p>
{% endif %}
{% if post.files %}
{% for file in post.files %}
<img src="{{ file }}">
{% endfor %}
{% endif %}
=======
        {% if post.text %}
            <p>{{post.text}}</p>
        {% endif %}
        {% if post.files %}
            {% for file in post.files %}
                <img src="{{ file }}">
            {% endfor %}
        {% endif %}
>>>>>>> e73bc594

        <hr>

    {% endfor %}

<<<<<<< HEAD
<h2>Create New Post</h2>
<form action="/v1/add_post" method="post" enctype="multipart/form-data">
    <div>
        <label for="event_id">Event ID:</label>
        <select id="event_id" name="event_id">
            {% for event in events %}
            <!-- TODO (cmei4444) - update field names once other changes are pushed -->
            <option value="{{ event._id['$oid'] }}">{{ event._id['$oid'] }} - {{ event.name }}</option>
            {% endfor %}
        </select>
    </div>
    <div>
        <label for="text">Text:</label>
        <textarea type="text" rows="5" cols="60" id="text" name="text">
          Enter your post here.
        </textarea>
    </div>
    <div>
        <label for="images">Images:</label>
        <input type="file" name="images" multiple>
    </div>
    <div class="button">
        <button type="submit">Post</button>
    </div>
</form>
=======
    <h2>Create New Post</h2>
    <form action="/v1/add_post" method="post" enctype="multipart/form-data">
        <div>
            <label for="event_id">Event ID:</label>
            <select id="event_id" name="event_id">
                {% for event in events %}
                    <!-- TODO (cmei4444) - update field names once other changes are pushed -->
                    <option value="{{ event._id['$oid'] }}">{{ event._id['$oid'] }} - {{ event.name }}</option>
                {% endfor %}
            </select>
        </div>
        <div>
            <label for="text">Text:</label>
            <textarea type="text" rows="5" cols="60" id="text" name="text">
            Enter your post here.
            </textarea>
        </div>
        <div>
            <label for="images">Images:</label>
            <input type="file" name="images" multiple>
        </div>
        <div class="button">
            <button type="submit">Post</button>
        </div>
    </form>
>>>>>>> e73bc594

{% endblock content%}<|MERGE_RESOLUTION|>--- conflicted
+++ resolved
@@ -29,16 +29,6 @@
         <!-- TODO(cmei4444) - link to event info -->
         <p>For event with ID {{ post.event_id }}</p>
 
-<<<<<<< HEAD
-{% if post.text %}
-<p>{{post.text}}</p>
-{% endif %}
-{% if post.files %}
-{% for file in post.files %}
-<img src="{{ file }}">
-{% endfor %}
-{% endif %}
-=======
         {% if post.text %}
             <p>{{post.text}}</p>
         {% endif %}
@@ -47,39 +37,11 @@
                 <img src="{{ file }}">
             {% endfor %}
         {% endif %}
->>>>>>> e73bc594
 
         <hr>
 
     {% endfor %}
 
-<<<<<<< HEAD
-<h2>Create New Post</h2>
-<form action="/v1/add_post" method="post" enctype="multipart/form-data">
-    <div>
-        <label for="event_id">Event ID:</label>
-        <select id="event_id" name="event_id">
-            {% for event in events %}
-            <!-- TODO (cmei4444) - update field names once other changes are pushed -->
-            <option value="{{ event._id['$oid'] }}">{{ event._id['$oid'] }} - {{ event.name }}</option>
-            {% endfor %}
-        </select>
-    </div>
-    <div>
-        <label for="text">Text:</label>
-        <textarea type="text" rows="5" cols="60" id="text" name="text">
-          Enter your post here.
-        </textarea>
-    </div>
-    <div>
-        <label for="images">Images:</label>
-        <input type="file" name="images" multiple>
-    </div>
-    <div class="button">
-        <button type="submit">Post</button>
-    </div>
-</form>
-=======
     <h2>Create New Post</h2>
     <form action="/v1/add_post" method="post" enctype="multipart/form-data">
         <div>
@@ -105,6 +67,5 @@
             <button type="submit">Post</button>
         </div>
     </form>
->>>>>>> e73bc594
 
 {% endblock content%}