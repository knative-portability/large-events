{% extends "base.html" %}
<!--
Copyright 2019 The Knative Authors

Licensed under the Apache License, Version 2.0 (the "License");
you may not use this file except in compliance with the License.
You may obtain a copy of the License at

    http://www.apache.org/licenses/LICENSE-2.0

Unless required by applicable law or agreed to in writing, software
distributed under the License is distributed on an "AS IS" BASIS,
WITHOUT WARRANTIES OR CONDITIONS OF ANY KIND, either express or implied.
See the License for the specific language governing permissions and
limitations under the License.
-->
<<<<<<< HEAD
<html lang="en">
    <head>

    </head>
    <body>
        <h1>Event Main Page</h1>
        <h2>test user auth</h2>

        {% if auth %}
        <p>user has edit authorization</p>
        {% else %}
        <p>user does not have edit authorization</p>
        {% endif %}

        <a href='/v1/events'>See sub-events</a>

        <h2>Past posts</h2>
        {% for post in posts %}
            <p>Posted by {{post.author}} at {{post.created_at}}</p>

            {% if post.type == 'text' %}
                <p>{{post.text}}</p>
            {% elif post.type == 'image' %}
                <p>This is an image but we can't display it right now</p>
            {% else %}
                <p>This post type is unrecognized.</p>
            {% endif %}

            <hr/>
        {% endfor %}


        <h2>Create New Post</h2>
        <!-- TODO: add correct endpoint and make sure fields are correct-->
        <form action="/" method="post">
            <div> <!-- TODO(cmei4444): implement event picker -->
                <label for="event_id">Event ID:</label>
                <input type="text" id="event_id" name="event_id">
            </div>
            <div>
                <label for="text">Text:</label>
                <textarea type="text" rows = "5" cols = "60" id="text" name="text">
                  Enter your post here.
                </textarea>
            </div>
            <div>
                <label for="images">Images:</label>
                <textarea type="text" rows = "5" cols = "60" id="images" name="images">
                  Enter image URLs here.
                </textarea>
            </div>
            <input type="hidden" id="author" name="author_id" value="{{user}}">
            <div class="button">
                <button type="submit">Post</button>
            </div>
    		</form>

    </body>
</html>
=======

{% block header %}
<h1>{% block title %}Event Main Page{% endblock title %}</h1>
{% endblock header %}

{% block content %}
<h2>test user auth</h2>

{% if auth %}
<p>user has edit authorization</p>
{% else %}
<p>user does not have edit authorization</p>
{% endif %}

<a href='/v1/events'>See sub-events</a>

<h2>Past posts</h2>
{% for post in posts %}
<p>Posted by {{post.author}} at {{post.created_at}}</p>

{% if post.type == 'text' %}
<p>{{post.text}}</p>
{% elif post.type == 'image' %}
<p>This is an image but we can't display it right now</p>
{% else %}
<p>This post type is unrecognized.</p>
{% endif %}

<hr>
{% endfor %}
{% endblock content%}
>>>>>>> 634bb6e1
<|MERGE_RESOLUTION|>--- conflicted
+++ resolved
@@ -14,67 +14,6 @@
 See the License for the specific language governing permissions and
 limitations under the License.
 -->
-<<<<<<< HEAD
-<html lang="en">
-    <head>
-
-    </head>
-    <body>
-        <h1>Event Main Page</h1>
-        <h2>test user auth</h2>
-
-        {% if auth %}
-        <p>user has edit authorization</p>
-        {% else %}
-        <p>user does not have edit authorization</p>
-        {% endif %}
-
-        <a href='/v1/events'>See sub-events</a>
-
-        <h2>Past posts</h2>
-        {% for post in posts %}
-            <p>Posted by {{post.author}} at {{post.created_at}}</p>
-
-            {% if post.type == 'text' %}
-                <p>{{post.text}}</p>
-            {% elif post.type == 'image' %}
-                <p>This is an image but we can't display it right now</p>
-            {% else %}
-                <p>This post type is unrecognized.</p>
-            {% endif %}
-
-            <hr/>
-        {% endfor %}
-
-
-        <h2>Create New Post</h2>
-        <!-- TODO: add correct endpoint and make sure fields are correct-->
-        <form action="/" method="post">
-            <div> <!-- TODO(cmei4444): implement event picker -->
-                <label for="event_id">Event ID:</label>
-                <input type="text" id="event_id" name="event_id">
-            </div>
-            <div>
-                <label for="text">Text:</label>
-                <textarea type="text" rows = "5" cols = "60" id="text" name="text">
-                  Enter your post here.
-                </textarea>
-            </div>
-            <div>
-                <label for="images">Images:</label>
-                <textarea type="text" rows = "5" cols = "60" id="images" name="images">
-                  Enter image URLs here.
-                </textarea>
-            </div>
-            <input type="hidden" id="author" name="author_id" value="{{user}}">
-            <div class="button">
-                <button type="submit">Post</button>
-            </div>
-    		</form>
-
-    </body>
-</html>
-=======
 
 {% block header %}
 <h1>{% block title %}Event Main Page{% endblock title %}</h1>
@@ -104,6 +43,32 @@
 {% endif %}
 
 <hr>
+
 {% endfor %}
-{% endblock content%}
->>>>>>> 634bb6e1
+
+<h2>Create New Post</h2>
+<!-- TODO: add correct endpoint and make sure fields are correct-->
+<form action="/" method="post">
+    <div> <!-- TODO(cmei4444): implement event picker -->
+        <label for="event_id">Event ID:</label>
+        <input type="text" id="event_id" name="event_id">
+    </div>
+    <div>
+        <label for="text">Text:</label>
+        <textarea type="text" rows = "5" cols = "60" id="text" name="text">
+          Enter your post here.
+        </textarea>
+    </div>
+    <div>
+        <label for="images">Images:</label>
+        <textarea type="text" rows = "5" cols = "60" id="images" name="images">
+          Enter image URLs here.
+        </textarea>
+    </div>
+    <input type="hidden" id="author" name="author_id" value="{{user}}">
+    <div class="button">
+        <button type="submit">Post</button>
+    </div>
+</form>
+
+{% endblock content%}