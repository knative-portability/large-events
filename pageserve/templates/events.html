{% extends "base.html" %}
<!--
Copyright 2019 The Knative Authors

Licensed under the Apache License, Version 2.0 (the "License");
you may not use this file except in compliance with the License.
You may obtain a copy of the License at

    http://www.apache.org/licenses/LICENSE-2.0

Unless required by applicable law or agreed to in writing, software
distributed under the License is distributed on an "AS IS" BASIS,
WITHOUT WARRANTIES OR CONDITIONS OF ANY KIND, either express or implied.
See the License for the specific language governing permissions and
limitations under the License.
-->

<<<<<<< HEAD

        <h2>Create New Event</h2>
        <!-- TODO: add correct endpoint -->
        <form action="{{events_url}}" method="post">
            <div>
                <label for="name">Event Name:</label>
                <input type="text" id="name" name="event_name">
            </div>
            <div>
                <label for="description">Description:</label>
                <textarea type="text" rows = "5" cols = "60" id="description" name="description">
                  Enter details here.
                </textarea>
            </div>
            <div>
                <label for="event_time">Event Time:</label>
                <input type="datetime-local" id="event_time" name="event_time">
            </div>
            <input type="hidden" id="author" name="author_id" value="{{user}}">
            <div class="button">
                <button type="submit">Add event</button>
            </div>
    		</form>

        <a href='/v1/'>See all posts</a>
=======
{% block header %}
<h1>{% block title %}Sub-Events{% endblock title %}</h1>
{% endblock header %}
>>>>>>> 634bb6e1

{% block content %}
{% if auth %}
<p>user has edit authorization</p>
{% else %}
<p>user does not have edit authorization</p>
{% endif %}

<hr>
{% for event in events %}
<p>Event name: {{event.name}}</p>
<p>Event time: {{event.event_time}}</p>
<p>Event description: {{event.description}}</p>
<p>Created by {{event.author}} at {{event.created_at}}</p>
<hr>
{% endfor %}

<a href='/v1/'>See all posts</a>
{% endblock content%}<|MERGE_RESOLUTION|>--- conflicted
+++ resolved
@@ -15,37 +15,11 @@
 limitations under the License.
 -->
 
-<<<<<<< HEAD
-
-        <h2>Create New Event</h2>
-        <!-- TODO: add correct endpoint -->
-        <form action="{{events_url}}" method="post">
-            <div>
-                <label for="name">Event Name:</label>
-                <input type="text" id="name" name="event_name">
-            </div>
-            <div>
-                <label for="description">Description:</label>
-                <textarea type="text" rows = "5" cols = "60" id="description" name="description">
-                  Enter details here.
-                </textarea>
-            </div>
-            <div>
-                <label for="event_time">Event Time:</label>
-                <input type="datetime-local" id="event_time" name="event_time">
-            </div>
-            <input type="hidden" id="author" name="author_id" value="{{user}}">
-            <div class="button">
-                <button type="submit">Add event</button>
-            </div>
-    		</form>
-
-        <a href='/v1/'>See all posts</a>
-=======
 {% block header %}
 <h1>{% block title %}Sub-Events{% endblock title %}</h1>
 {% endblock header %}
->>>>>>> 634bb6e1
+
+        <a href='/v1/'>See all posts</a>
 
 {% block content %}
 {% if auth %}
@@ -64,4 +38,28 @@
 {% endfor %}
 
 <a href='/v1/'>See all posts</a>
+
+<h2>Create New Event</h2>
+<!-- TODO: add correct endpoint -->
+<form action="{{events_url}}" method="post">
+    <div>
+        <label for="name">Event Name:</label>
+        <input type="text" id="name" name="event_name">
+    </div>
+    <div>
+        <label for="description">Description:</label>
+        <textarea type="text" rows = "5" cols = "60" id="description" name="description">
+          Enter details here.
+        </textarea>
+    </div>
+    <div>
+        <label for="event_time">Event Time:</label>
+        <input type="datetime-local" id="event_time" name="event_time">
+    </div>
+    <input type="hidden" id="author" name="author_id" value="{{user}}">
+    <div class="button">
+        <button type="submit">Add event</button>
+    </div>
+</form>
+
 {% endblock content%}