--- conflicted
+++ resolved
@@ -52,11 +52,8 @@
         'index.html',
         posts=posts,
         auth=is_auth,
-<<<<<<< HEAD
         user=user,
-=======
         app_config=app.config
->>>>>>> 634bb6e1
     )
 
 
@@ -73,12 +70,9 @@
         'events.html',
         events=events,
         auth=is_auth,
-<<<<<<< HEAD
         events_url=url,
         user=user,
-=======
         app_config=app.config
->>>>>>> 634bb6e1
     )
 
 
