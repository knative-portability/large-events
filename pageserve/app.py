--- conflicted
+++ resolved
@@ -99,39 +99,6 @@
 
 def get_events():
     """Gets all sub-events from events service."""
-<<<<<<< HEAD
-    # TODO(cmei4444): integrate with events service to pull event info from
-    # database
-    events = [{'event_id': '1',
-               'name': 'concert 1',
-               'description': 'listen to fun music here!',
-               'author': 'admin',
-               'created_at': '7-9-2019',
-               'event_time': '7-10-2019',
-               },
-              {'event_id': '2',
-               'name': 'concert 2',
-               'description': 'listen to fun music here!',
-               'author': 'admin',
-               'created_at': '7-9-2019',
-               'event_time': '7-12-2019',
-               }]
-    return parsed_events(events)
-
-
-def parsed_events(events):
-    # TODO(cmei4444): implement parsing on events pulled from events service in
-    # a format for web display
-    return events
-
-
-def get_users_url():
-    """Retrieves users URL, throws error if not found."""
-    url = os.environ.get("USERS_ENDPOINT")
-    if url is None:
-        raise Exception("Users endpoint was undefined.")
-    return url
-=======
     url = app.config['EVENTS_ENDPOINT']
     r = requests.get(url, params={})
     if r.status_code == 200:
@@ -155,7 +122,6 @@
     # TODO(cmei4444): implement parsing on events - timestamps are formatted
     # unreadably currently
     return events_dict['events']
->>>>>>> d3a21358
 
 
 def get_user_info(user, url):
