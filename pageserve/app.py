"""
Copyright 2019 The Knative Authors

Licensed under the Apache License, Version 2.0 (the "License");
you may not use this file except in compliance with the License.
You may obtain a copy of the License at

    http://www.apache.org/licenses/LICENSE-2.0

Unless required by applicable law or agreed to in writing, software
distributed under the License is distributed on an "AS IS" BASIS,
WITHOUT WARRANTIES OR CONDITIONS OF ANY KIND, either express or implied.
See the License for the specific language governing permissions and
limitations under the License.
"""

import os
import requests

from flask import Flask, render_template, request, Response

app = Flask(__name__)


@app.route('/v1/')
def index():
    """Displays home page with all past posts."""
    user = get_user()
<<<<<<< HEAD
    is_auth = has_edit_access(get_user_info(user))
=======
    is_auth = has_edit_access(get_user_info(user, get_users_url()))
>>>>>>> e163db6e
    posts = get_posts()
    return render_template(
        'index.html',
        posts=posts,
        auth=is_auth,
    )


@app.route('/v1/events')
def show_events():
    """Displays page with all sub-events."""
    user = get_user()
    is_auth = has_edit_access(get_user_info(user))
    events = get_events()
    return render_template(
        'events.html',
        events=events,
        auth=is_auth,
    )


<<<<<<< HEAD
@app.route('/v1/events')
def show_events():
    """Displays page with all sub-events."""
    user = get_user()
    is_auth = has_edit_access(get_user_info(user))
    events = get_events()
    return render_template(
        'events.html',
        events=events,
        auth=is_auth,
    )


=======
>>>>>>> e163db6e
def get_posts():
    """Gets all posts from posts service."""
    # TODO: integrate with posts service to pull post info from database
    posts = [{'post_id': '1',
              'event_id': '0',
              'type': 'text',
              'author': 'admin',
              'created_at': '7-9-2019',
              'text': 'this will be a fun event!',
              },
             {'post_id': '2',
              'event_id': '0',
              'type': 'image',
              'author': 'admin',
              'created_at': '7-9-2019',
              'text': 'abcdefghi',
              }]
    return parsed_posts(posts)


def parsed_posts(posts):
    # TODO(cmei4444): implement parsing on posts pulled from posts service in
    # a format for web display
    return posts


def get_events():
    """Gets all sub-events from events service."""
<<<<<<< HEAD
    url = os.environ.get("EVENTS_ENDPOINT")
    r = requests.get(url, params={})
    if r.status_code == 200:
        return parsed_events(r.json())
    else:
        return "Error in getting events"


def parsed_events(events_dict):
    # TODO(cmei4444): implement parsing on events pulled from events service in
    # a format for web display
    return events_dict['events']


def get_user_info(user):
    """Gets info about the current user from the users service."""
    url = os.environ.get("USER_ENDPOINT")
=======
    # TODO(cmei4444): integrate with events service to pull event info from
    # database
    events = [{'event_id': '1',
               'name': 'concert 1',
               'description': 'listen to fun music here!',
               'author': 'admin',
               'created_at': '7-9-2019',
               'event_time': '7-10-2019',
               },
              {'event_id': '2',
               'name': 'concert 2',
               'description': 'listen to fun music here!',
               'author': 'admin',
               'created_at': '7-9-2019',
               'event_time': '7-12-2019',
               }]
    return parsed_events(events)


def parsed_events(events):
    # TODO(cmei4444): implement parsing on events pulled from events service in
    # a format for web display
    return events


def get_users_url():
    """Retrieves users URL, throws error if not found."""
    url = os.environ.get("USER_ENDPOINT")
    if url is None:
        raise Exception("Users endpoint was undefined.")
    return url


def get_user_info(user, url):
    """Gets info about the current user from the users service."""
>>>>>>> e163db6e
    r = requests.post(url, data={'user_id': user})
    response = r.json()
    return response


def has_edit_access(user_data):
    """Determines if the user with the given info has edit access."""
    return user_data['edit_access']


def get_user():
    """Retrieves the current user of the app."""
    # TODO: get user info using OAuth
    return "Voldemort"


if __name__ == "__main__":
    app.run(debug=True, host='0.0.0.0', port=int(os.environ.get('PORT', 8080)))<|MERGE_RESOLUTION|>--- conflicted
+++ resolved
@@ -26,11 +26,7 @@
 def index():
     """Displays home page with all past posts."""
     user = get_user()
-<<<<<<< HEAD
-    is_auth = has_edit_access(get_user_info(user))
-=======
     is_auth = has_edit_access(get_user_info(user, get_users_url()))
->>>>>>> e163db6e
     posts = get_posts()
     return render_template(
         'index.html',
@@ -52,22 +48,6 @@
     )
 
 
-<<<<<<< HEAD
-@app.route('/v1/events')
-def show_events():
-    """Displays page with all sub-events."""
-    user = get_user()
-    is_auth = has_edit_access(get_user_info(user))
-    events = get_events()
-    return render_template(
-        'events.html',
-        events=events,
-        auth=is_auth,
-    )
-
-
-=======
->>>>>>> e163db6e
 def get_posts():
     """Gets all posts from posts service."""
     # TODO: integrate with posts service to pull post info from database
@@ -96,7 +76,6 @@
 
 def get_events():
     """Gets all sub-events from events service."""
-<<<<<<< HEAD
     url = os.environ.get("EVENTS_ENDPOINT")
     r = requests.get(url, params={})
     if r.status_code == 200:
@@ -111,35 +90,6 @@
     return events_dict['events']
 
 
-def get_user_info(user):
-    """Gets info about the current user from the users service."""
-    url = os.environ.get("USER_ENDPOINT")
-=======
-    # TODO(cmei4444): integrate with events service to pull event info from
-    # database
-    events = [{'event_id': '1',
-               'name': 'concert 1',
-               'description': 'listen to fun music here!',
-               'author': 'admin',
-               'created_at': '7-9-2019',
-               'event_time': '7-10-2019',
-               },
-              {'event_id': '2',
-               'name': 'concert 2',
-               'description': 'listen to fun music here!',
-               'author': 'admin',
-               'created_at': '7-9-2019',
-               'event_time': '7-12-2019',
-               }]
-    return parsed_events(events)
-
-
-def parsed_events(events):
-    # TODO(cmei4444): implement parsing on events pulled from events service in
-    # a format for web display
-    return events
-
-
 def get_users_url():
     """Retrieves users URL, throws error if not found."""
     url = os.environ.get("USER_ENDPOINT")
@@ -150,7 +100,6 @@
 
 def get_user_info(user, url):
     """Gets info about the current user from the users service."""
->>>>>>> e163db6e
     r = requests.post(url, data={'user_id': user})
     response = r.json()
     return response
