--- conflicted
+++ resolved
@@ -26,57 +26,29 @@
 @app.route('/v1/', methods=['GET'])
 def index():
     """Displays home page with all past posts."""
-<<<<<<< HEAD
-    return render_template(
-        'index.html',
-        posts=get_posts(),
-        auth=has_edit_access(get_user()),
-        app_config=app.config
-    )
-=======
-    user = get_user()
-    is_auth = has_edit_access(get_user_info(user,
-                                            app.config['USERS_ENDPOINT']
-                                            + "authorization"))
     try:
         return render_template(
             'index.html',
             posts=get_posts(),
-            auth=is_auth,
-            user=user,
+            auth=has_edit_access(get_user()),
             app_config=app.config
         )
     except RuntimeError as error:
         return str(error), 500
->>>>>>> c63a025f
 
 
 @app.route('/v1/events', methods=['GET'])
 def show_events():
     """Displays page with all sub-events."""
-<<<<<<< HEAD
-    return render_template(
-        'events.html',
-        events=get_events(),
-        auth=has_edit_access(get_user()),
-        app_config=app.config
-    )
-=======
-    user = get_user()
-    is_auth = has_edit_access(get_user_info(user,
-                                            app.config['USERS_ENDPOINT']
-                                            + "authorization"))
     try:
         return render_template(
             'events.html',
             events=get_events(),
-            auth=is_auth,
-            user=user,
+            auth=has_edit_access(get_user()),
             app_config=app.config
         )
     except RuntimeError as error:
         return str(error), 500
->>>>>>> c63a025f
 
 
 @app.route('/v1/authenticate', methods=['POST'])
