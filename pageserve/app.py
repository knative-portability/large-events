"""
Copyright 2019 The Knative Authors

Licensed under the Apache License, Version 2.0 (the "License");
you may not use this file except in compliance with the License.
You may obtain a copy of the License at

    http://www.apache.org/licenses/LICENSE-2.0

Unless required by applicable law or agreed to in writing, software
distributed under the License is distributed on an "AS IS" BASIS,
WITHOUT WARRANTIES OR CONDITIONS OF ANY KIND, either express or implied.
See the License for the specific language governing permissions and
limitations under the License.
"""

import os
import requests

from flask import Flask, render_template, request, Response

<<<<<<< HEAD
APP = Flask(__name__)
=======
app = Flask(__name__)  # pylint: disable=invalid-name


def config_endpoints(endpoints):
    """Sets given list of endpoints globally from environment variables.

    Throws a NameError if any endpoint is not found."""
    for endpoint in endpoints:
        if endpoint in os.environ:
            app.config[endpoint] = os.environ.get(endpoint)
        else:
            raise NameError("Endpoint {} not defined.".format(endpoint))


config_endpoints(['USERS_ENDPOINT', 'EVENTS_ENDPOINT'])

app.config["GAUTH_CLIENT_ID"] = os.environ.get("GAUTH_CLIENT_ID")
app.config["GAUTH_CALLBACK_ENDPOINT"] = (app.config['USERS_ENDPOINT']
                                         + "authenticate")
>>>>>>> 07f3036c


@APP.route('/v1/')
def index():
    """Displays home page with all past posts."""
    user = get_user()
    is_auth = has_edit_access(get_user_info(user,
                                            app.config['USERS_ENDPOINT']
                                            + "authorization"))
    posts = get_posts()
    return render_template(
        'index.html',
        posts=posts,
        auth=is_auth,
        app_config=app.config
    )


@APP.route('/v1/events')
def show_events():
    """Displays page with all sub-events."""
    user = get_user()
    is_auth = has_edit_access(get_user_info(user,
                                            app.config['USERS_ENDPOINT']
                                            + "authorization"))
    events = get_events()
    return render_template(
        'events.html',
        events=events,
        auth=is_auth,
        app_config=app.config
    )


def get_posts():
    """Gets all posts from posts service."""
    # TODO: integrate with posts service to pull post info from database
    posts = [{'post_id': '1',
              'event_id': '0',
              'type': 'text',
              'author': 'admin',
              'created_at': '7-9-2019',
              'text': 'this will be a fun event!',
              },
             {'post_id': '2',
              'event_id': '0',
              'type': 'image',
              'author': 'admin',
              'created_at': '7-9-2019',
              'text': 'abcdefghi',
              }]
    return parse_posts(posts)


def parse_posts(posts):
    # TODO(cmei4444): implement parsing on posts pulled from posts service in
    # a format for web display
    return posts


def get_events():
    """Gets all sub-events from events service."""
    url = app.config['EVENTS_ENDPOINT']
    r = requests.get(url, params={})
    if r.status_code == 200:
        return parse_events(r.json())
    else:
        # TODO(cmei4444): handle error in a way that doesn't break page display
        return "Error in getting events"


def parse_events(events_dict):
    """Parses response from events service to be used in HTML templates.

    Args:
        events_dict: JSON returned by events service, includes:
            events (list): list of events
            num_events (int): number of events returned

    Returns:
        list: parsed list of events.
    """
    # TODO(cmei4444): implement parsing on events - timestamps are formatted
    # unreadably currently
    return events_dict['events']


def get_user_info(user, url):
    """Gets info about the current user from the users service."""
    r = requests.post(url, data={'user_id': user})
    response = r.json()
    return response


def has_edit_access(user_data):
    """Determines if the user with the given info has edit access."""
    return user_data['edit_access']


def get_user():
    """Retrieves the current user of the app."""
    # TODO: get user info using OAuth
    return "Voldemort"


if __name__ == "__main__":
    APP.run(debug=True, host='0.0.0.0', port=int(os.environ.get('PORT', 8080)))<|MERGE_RESOLUTION|>--- conflicted
+++ resolved
@@ -19,9 +19,6 @@
 
 from flask import Flask, render_template, request, Response
 
-<<<<<<< HEAD
-APP = Flask(__name__)
-=======
 app = Flask(__name__)  # pylint: disable=invalid-name
 
 
@@ -41,7 +38,6 @@
 app.config["GAUTH_CLIENT_ID"] = os.environ.get("GAUTH_CLIENT_ID")
 app.config["GAUTH_CALLBACK_ENDPOINT"] = (app.config['USERS_ENDPOINT']
                                          + "authenticate")
->>>>>>> 07f3036c
 
 
 @APP.route('/v1/')
@@ -148,4 +144,4 @@
 
 
 if __name__ == "__main__":
-    APP.run(debug=True, host='0.0.0.0', port=int(os.environ.get('PORT', 8080)))+    app.run(debug=True, host='0.0.0.0', port=int(os.environ.get('PORT', 8080)))