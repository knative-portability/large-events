--- conflicted
+++ resolved
@@ -164,7 +164,6 @@
         Redirect to index if 201 response from events service.
         Error message and status 400 otherwise.
     """
-<<<<<<< HEAD
     try:
         user = get_user()
         if not user:
@@ -182,15 +181,6 @@
         return r.content, r.status_code
     except KeyError as error:
         return f'Error: {error}', 400
-=======
-    url = app.config['EVENTS_ENDPOINT'] + 'add'
-    form_data = dict(**request.form.to_dict(), author_id=get_user()['user_id'])
-    response = requests.post(url, data=form_data)
-    if response.status_code == 201:
-        # upload successful, redirect to index
-        return redirect(url_for("index"))
-    return response.content, response.status_code
->>>>>>> 53c959d5
 
 
 def get_posts():
