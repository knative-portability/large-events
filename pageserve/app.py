--- conflicted
+++ resolved
@@ -40,11 +40,7 @@
                                          + "authenticate")
 
 
-<<<<<<< HEAD
-@APP.route('/v1/')
-=======
 @app.route('/v1/', methods=['GET'])
->>>>>>> 078fa578
 def index():
     """Displays home page with all past posts."""
     user = get_user()
@@ -61,9 +57,6 @@
     )
 
 
-<<<<<<< HEAD
-@APP.route('/v1/events')
-=======
 @app.route('/v1/add_post', methods=['POST'])
 def add_post():
     """Add post by calling posts service."""
@@ -87,7 +80,6 @@
 
 
 @app.route('/v1/events', methods=['GET'])
->>>>>>> 078fa578
 def show_events():
     """Displays page with all sub-events."""
     user = get_user()
