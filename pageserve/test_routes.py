--- conflicted
+++ resolved
@@ -145,17 +145,11 @@
             # empty session after
             self.assertNotIn('user_id', flask.session)
             self.assertEqual(len(flask.session), 0)
-<<<<<<< HEAD
-            # correct redirect response
-            self.assertEqual(result.status_code, 302)  # redirect
-            self.assertIn('redirect', result.data.decode())
-=======
             # check for redirect to index
             self.assertEqual(result.status_code, 302)
             with app.app.test_request_context():
                 self.assertTrue(
                     result.headers['location'].endswith(url_for('index')))
->>>>>>> 2ce1f1f8
 
     def test_was_not_logged_in(self):
         """Try to sign out a user that was not logged in."""
@@ -168,17 +162,11 @@
             # empty session after
             self.assertNotIn('user_id', flask.session)
             self.assertEqual(len(flask.session), 0)
-<<<<<<< HEAD
-            # correct redirect response
-            self.assertEqual(result.status_code, 302)  # redirect
-            self.assertIn('redirect', result.data.decode())
-=======
             # check for redirect to index
             self.assertEqual(result.status_code, 302)
             with app.app.test_request_context():
                 self.assertTrue(
                     result.headers['location'].endswith(url_for('index')))
->>>>>>> 2ce1f1f8
 
 
 class TestTemplateRoutes(TestCase):
@@ -257,16 +245,11 @@
 
         response = self.client.post('/v1/add_post', data=VALID_POST_FORM)
 
-<<<<<<< HEAD
-        self.assertEqual(response.status_code, 201)
-        self.assertEqual(response.data.decode(), 'Example success message')
-=======
         # check for redirect to index
         self.assertEqual(response.status_code, 302)
         with app.app.test_request_context():
             self.assertTrue(
                 response.headers['location'].endswith(url_for('index')))
->>>>>>> 2ce1f1f8
 
     @patch('app.get_user', MagicMock(return_value=EXAMPLE_USER_OBJECT))
     @requests_mock.Mocker()
@@ -300,16 +283,11 @@
 
         response = self.client.post('/v1/add_event', data=VALID_EVENT_FORM)
 
-<<<<<<< HEAD
-        self.assertEqual(response.status_code, 201)
-        self.assertEqual(response.data.decode(), 'Example success message')
-=======
         # check for redirect to index
         self.assertEqual(response.status_code, 302)
         with app.app.test_request_context():
             self.assertTrue(
                 response.headers['location'].endswith(url_for('index')))
->>>>>>> 2ce1f1f8
 
     @patch('app.get_user', MagicMock(return_value=EXAMPLE_USER_OBJECT))
     @requests_mock.Mocker()
