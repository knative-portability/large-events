import os
import datetime
import pymongo

from flask import Flask, request, Response, json
from eventclass import Event

app = Flask(__name__)


<<<<<<< HEAD
def connect_to_mongodb():  # pragma: no cover
    """Connect to MongoDB instance using env vars."""
=======
def connect_to_mongodb():
    # TODO(cmei4444): restructure to be consistent with other services
    # TODO(cmei4444): test with deployed service
    """Connects to MongoDB Atlas database.
>>>>>>> 82cc5fa9

    class DBNotConnectedError(EnvironmentError):
        """Raised when not able to connect to the db."""

    class Thrower():  # pylint: disable=too-few-public-methods
        """Used to raise an exception on failed db connect."""

        def __getattribute__(self, _):
            raise DBNotConnectedError(
                "Not able to find MONGODB_URI environment variable")

    mongodb_uri = os.environ.get("MONGODB_URI")
    if mongodb_uri is None:
        return Thrower()  # not able to find db config var
    return pymongo.MongoClient(mongodb_uri).eventsDB.all_events


EVENTS_COLL = connect_to_mongodb()  # None if can't connect


@app.route('/v1/add', methods=['POST'])
def add_event():
    # TODO(cmei4444): Get event information from request data
    info = request.form['info']
    # TODO(cmei4444): Verify that user has event editing access
    current_time = datetime.datetime.now()
    info = build_event_info(info, current_time)
    try:
        event = Event(**info)
    except ValueError:      # missing or extra event attributes
        return Response(
            status=400,
            response="Event info was entered incorrectly.",
        )
    try:
        EVENTS_COLL.insert_one(event.dict)
        return Response(
            status=201,
        )
    except DBNotConnectedError as e:
        return Response(
            status=500,
            response="Events database was undefined.",
        )


def build_event_info(info, time):
    """Adds created_at time to event info dict."""
    return {**info, 'created_at': time}


@app.route('/v1/edit/<event_id>', methods=['PUT'])
def edit_event(event_id):
    """Edit the event with the given id."""
    pass


@app.route('/v1/', methods=['GET'])
def get_all_events():
    """Return a list of all events currently in the DB."""
    try:
        events = EVENTS_COLL.find()
        events_dict = build_events_dict(events)
        # TODO(cmei4444): test with pageserve to make sure the json format is
        # correct in the response
        return jsonify(events_dict)
    except DBNotConnectedError as e:
        return "Events database was undefined.", 500


def build_events_dict(events):
    """Builds a dict in the correct format for returning through a GET request.

    Takes in a mongoDB cursor from querying the DB.
    """
    events_list = list(events)
    num_events = len(events_list)
    return {'events': events_list, 'num_events': num_events}


@app.route('/v1/search', methods=['GET'])
def search_event():
    """Search for the event with the given name in the DB."""
    pass


@app.route('/v1/<event_id>', methods=['PUT'])
def get_one_event(event_id):
    """Retrieve one event by event_id."""
    pass


if __name__ == "__main__":
    app.run(debug=True, host='0.0.0.0', port=int(os.environ.get('PORT', 8080)))<|MERGE_RESOLUTION|>--- conflicted
+++ resolved
@@ -8,16 +8,13 @@
 app = Flask(__name__)
 
 
-<<<<<<< HEAD
-def connect_to_mongodb():  # pragma: no cover
-    """Connect to MongoDB instance using env vars."""
-=======
 def connect_to_mongodb():
     # TODO(cmei4444): restructure to be consistent with other services
     # TODO(cmei4444): test with deployed service
     """Connects to MongoDB Atlas database.
->>>>>>> 82cc5fa9
 
+    Returns events collection if connection is successful, and None otherwise.
+    """
     class DBNotConnectedError(EnvironmentError):
         """Raised when not able to connect to the db."""
 
