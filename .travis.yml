# Copyright 2019 The Knative Authors
#
# Licensed under the Apache License, Version 2.0 (the "License");
# you may not use this file except in compliance with the License.
# You may obtain a copy of the License at
#
#     https://www.apache.org/licenses/LICENSE-2.0
#
# Unless required by applicable law or agreed to in writing, software
# distributed under the License is distributed on an "AS IS" BASIS,
# WITHOUT WARRANTIES OR CONDITIONS OF ANY KIND, either express or implied.
# See the License for the specific language governing permissions and
# limitations under the License.

language: python
python:
  - "3.6"
install:
  - pip install coverage coveralls
env:
  # Travis build matrix will test all permutations of the build
  - TEST_DIR=pageserve
    USER_ENDPOINT=https://users-l3zyoxchqa-uc.a.run.app/v1/authorization
  - TEST_DIR=users
    USER_ENDPOINT=https://users-l3zyoxchqa-uc.a.run.app/v1/authorization
<<<<<<< HEAD
  - TEST_DIR=events
    USER_ENDPOINT=https://users-l3zyoxchqa-uc.a.run.app/v1/authorization
=======
  - TEST_DIR=posts
>>>>>>> 38b7f316
script:
  # run coverage on *test*.py files testing the app module 
  - cd $TEST_DIR && pip install -r requirements.txt && coverage run --source app *test*.py
after_success:
    coveralls<|MERGE_RESOLUTION|>--- conflicted
+++ resolved
@@ -23,12 +23,9 @@
     USER_ENDPOINT=https://users-l3zyoxchqa-uc.a.run.app/v1/authorization
   - TEST_DIR=users
     USER_ENDPOINT=https://users-l3zyoxchqa-uc.a.run.app/v1/authorization
-<<<<<<< HEAD
   - TEST_DIR=events
     USER_ENDPOINT=https://users-l3zyoxchqa-uc.a.run.app/v1/authorization
-=======
   - TEST_DIR=posts
->>>>>>> 38b7f316
 script:
   # run coverage on *test*.py files testing the app module 
   - cd $TEST_DIR && pip install -r requirements.txt && coverage run --source app *test*.py
