# Copyright 2019 The Knative Authors
#
# Licensed under the Apache License, Version 2.0 (the "License");
# you may not use this file except in compliance with the License.
# You may obtain a copy of the License at
#
#     https://www.apache.org/licenses/LICENSE-2.0
#
# Unless required by applicable law or agreed to in writing, software
# distributed under the License is distributed on an "AS IS" BASIS,
# WITHOUT WARRANTIES OR CONDITIONS OF ANY KIND, either express or implied.
# See the License for the specific language governing permissions and
# limitations under the License.

language: python
python:
  - "3.6"
install:
  - pip install coverage python-coveralls
env:
  # Travis build matrix will test all permutations of the build
  - TEST_DIR=pageserve
    USER_ENDPOINT=https://users-l3zyoxchqa-uc.a.run.app/v1/authorization
  - TEST_DIR=users
  - TEST_DIR=events
    USER_ENDPOINT=https://users-l3zyoxchqa-uc.a.run.app/v1/authorization
  - TEST_DIR=posts
before_script:
  - cd $TEST_DIR
  - pip install -r requirements.txt
script:
<<<<<<< HEAD
  # run coverage on *test*.py files testing the app module
  - cd $TEST_DIR && pip install -r requirements.txt && coverage run --source app test_runner.py
=======
  # run coverage on files testing the app module 
  - coverage run --source app -m unittest discover
  - cp .coverage* ../

>>>>>>> 8d8563c3
after_success:
  - cd ..
  - coverage report -m
  - coveralls

notifications:
  webhooks: https://coveralls.io/webhook<|MERGE_RESOLUTION|>--- conflicted
+++ resolved
@@ -29,15 +29,10 @@
   - cd $TEST_DIR
   - pip install -r requirements.txt
 script:
-<<<<<<< HEAD
-  # run coverage on *test*.py files testing the app module
-  - cd $TEST_DIR && pip install -r requirements.txt && coverage run --source app test_runner.py
-=======
   # run coverage on files testing the app module 
   - coverage run --source app -m unittest discover
   - cp .coverage* ../
 
->>>>>>> 8d8563c3
 after_success:
   - cd ..
   - coverage report -m
